/*
 * This file is a part of the Biology project by eons LLC.
 * Biology (aka Develop Biology) is a framework for approaching software
 * development from a natural sciences perspective.
 *
 * Copyright (C) 2022 Séon O'Shannon & eons LLC
 *
 * This program is free software: you can redistribute it and/or modify
 * it under the terms of the GNU Affero General Public License as
 * published by the Free Software Foundation, either version 3 of the
 * License, or (at your option) any later version.
 *
 * This program is distributed in the hope that it will be useful,
 * but WITHOUT ANY WARRANTY; without even the implied warranty of
 * MERCHANTABILITY or FITNESS FOR A PARTICULAR PURPOSE.  See the
 * GNU Affero General Public License for more details.
 *
 * You should have received a copy of the GNU Affero General Public License
 * along with this program.  If not, see <https://www.gnu.org/licenses/>.
 */

#pragma once

#include "bio/physical/common/Class.h"
#include "bio/physical/common/Filters.h"
#include "bio/chemical/common/Cast.h"
#include "bio/log/Writer.h"
#include "bio/chemical/Atom.h"
#include "SymmetryTypes.h"

namespace bio {
namespace chemical {

class Substance;

/**
 * A chemical::Class is an Identifiable Atom with logging capabilities. <br />
 * This will FormBond() with the provided T. <br />
 * Class in other namespaces will grow to include more complex, templated logic. <br />
 * This pattern prevents you from having to define virtual methods each of your child classes, so long as you always derive from the appropriate Class<T>. <br />
 * @tparam T
 */
template < typename T >
class Class :
	public physical::Class< T >,
	virtual public physical::Identifiable< Id >,
	virtual public log::Writer,
	virtual public Atom
{
private:
	void CommonConstructor(Filter filter = filter::Default())
	{
		if (filter != filter::Default())
		{
			//Skip log::Writer::Initialize, since we don't have a log::Engine atm.
			Filterable::Initialize(filter);
		}
		//Bond the class we're given, Virtually.
		//Cannot use mObject because it doesn't exist yet.
		AtomicNumber bondedId = Atom::GetBondId< T* >();
		this->AsAtom()->FormBondImplementation(
			this->AsWave(),
			bondedId,
			bond_type::Virtual());
	}

public:
	/**
	 * Ensure virtual methods point to Class implementations. <br />
	 */
	BIO_DISAMBIGUATE_ALL_CLASS_METHODS(physical,
		T)

	/**
	 * For when we know the Perspective but not ourselves. <br />
	 * @param object
	 * @param perspective
	 * @param filter
	 * @param symmetryType
	 */
	Class(
		T* object,
		physical::Perspective< Id >* perspective = NULL,
		Filter filter = filter::Default(),
		SymmetryType symmetryType = symmetry_type::Object())
		:
		physical::Class< T >(
			object,
			new physical::Symmetry(
				TypeName< T >(),
				symmetryType
			))
	{
		CommonConstructor(filter);
	}


	/**
	 * @param object
	 * @param name
	 * @param perspective
	 * @param filter
	 */
	Class(
		T* object,
<<<<<<< HEAD
		Name name,
=======
		const Name& name,
>>>>>>> cc148997
		physical::Perspective< Id >* perspective = NULL,
		Filter filter = filter::Default(),
		SymmetryType symmetryType = symmetry_type::Object())
		:
		physical::Class< T >(
			object,
			new physical::Symmetry(
				TypeName< T >(),
				symmetryType
			))
	{
		CommonConstructor(filter);

		if (perspective)
		{
			physical::Identifiable< Id >::Initialize(
				name,
				perspective
			);
		}
		else
		{
			SetName(name);
		}
	}

	/**
	 * @param object
	 * @param id
	 * @param perspective
	 * @param filter
	 */
	Class(
		T* object,
<<<<<<< HEAD
		Id id,
=======
		const Id& id,
>>>>>>> cc148997
		physical::Perspective< Id >* perspective = NULL,
		Filter filter = filter::Default(),
		SymmetryType symmetryType = symmetry_type::Object())
		:
		physical::Class< T >(
			object,
			new physical::Symmetry(
				TypeName< T >(),
				symmetryType
			))
	{
		CommonConstructor(filter);

		if (perspective)
		{
			physical::Identifiable< Id >::Initialize(
				id,
				perspective
			);
		}
		else
		{
			SetId(id);
		}
	}

	/**
	 *
	 */
	virtual ~Class()
	{

	}

	/**
	 * Using the PeriodicTable, we can reliably implement Wave::GetProperties without having to store mProperties internally. <br />
	 * NOTE: You must still record the Properties of T elsewhere. See Elementary.h for an easy means of doing this. <br />
	 * @return the Properties of T that have been Registered with the PeriodicTable. <br />
	 */
	virtual Properties GetProperties() const
	{
		return SafelyAccess<PeriodicTable>()->GetPropertiesOf< T >();
	}

	/**
	 * From Wave. See that class for details. <br />
	 * @return this as an Atom.
	 */
	virtual Atom* AsAtom()
	{
		return this;
	}

	/**
	 * From Wave. See that class for details. <br />
	 * @return this as an Atom.
	 */
	virtual const Atom* AsAtom() const
	{
		return this;
	}

	/**
	 * Disambiguate Wave method. See that class for details. <br />
	 * @param other
	 * @return result of Wave::Attenuation.
	 */
	virtual Code Attenuate(const physical::Wave* other)
	{
		return physical::Class< T >::Attenuate(other);
	}

	/**
	 * Disambiguate Wave method. See that class for details. <br />
	 * @param other
	 * @return result of Wave::Disattenuation.
	 */
	virtual Code Disattenuate(const physical::Wave* other)
	{
		return physical::Class< T >::Disattenuate(other);
	}
};

} //chemical namespace
} //bio namespace<|MERGE_RESOLUTION|>--- conflicted
+++ resolved
@@ -103,11 +103,7 @@
 	 */
 	Class(
 		T* object,
-<<<<<<< HEAD
-		Name name,
-=======
 		const Name& name,
->>>>>>> cc148997
 		physical::Perspective< Id >* perspective = NULL,
 		Filter filter = filter::Default(),
 		SymmetryType symmetryType = symmetry_type::Object())
@@ -142,11 +138,7 @@
 	 */
 	Class(
 		T* object,
-<<<<<<< HEAD
-		Id id,
-=======
 		const Id& id,
->>>>>>> cc148997
 		physical::Perspective< Id >* perspective = NULL,
 		Filter filter = filter::Default(),
 		SymmetryType symmetryType = symmetry_type::Object())
