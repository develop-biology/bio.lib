/*
 * This file is a part of the Biology project by eons LLC.
 * Biology (aka Develop Biology) is a framework for approaching software
 * development from a natural sciences perspective.
 *
 * Copyright (C) 2022 Séon O'Shannon & eons LLC
 *
 * This program is free software: you can redistribute it and/or modify
 * it under the terms of the GNU Affero General Public License as
 * published by the Free Software Foundation, either version 3 of the
 * License, or (at your option) any later version.
 *
 * This program is distributed in the hope that it will be useful,
 * but WITHOUT ANY WARRANTY; without even the implied warranty of
 * MERCHANTABILITY or FITNESS FOR A PARTICULAR PURPOSE.  See the
 * GNU Affero General Public License for more details.
 *
 * You should have received a copy of the GNU Affero General Public License
 * along with this program.  If not, see <https://www.gnu.org/licenses/>.
 */

#pragma once

#include "bio/common/thread/ThreadSafe.h"
#include "bio/chemical/Atom.h"
#include "bio/chemical/structure/motif/LinearMotif.h"

namespace bio {
namespace chemical {

/**
 * Interface methods for all UnorderedMotif classes. <br />
 */
class UnorderedStructureInterface :
	virtual public ThreadSafe,
	virtual public Atom
{
public:

	/**
	 *
	 */
	UnorderedStructureInterface()
	{
	}

	/**
	 *
	 */
	virtual ~UnorderedStructureInterface()
	{
	}


	/**
	 * Adds to *this using the appropriate interface for T. <br />
	 * Does not allow duplicates. <br />
	 * @tparam T
	 * @param t
	 * @return the t inserted or 0; 0 if T is invalid.
	 */
	template < typename T >
	T Add(const T t)
	{
		UnorderedMotif< T >* implementer = this->AsBonded< UnorderedMotif< T >* >();
		BIO_SANITIZE(implementer,
			return implementer->AddImplementation(t),
			return 0
		)
	}


	/**
	 * Removes t from *this using the appropriate handler for T. <br />
	 * @tparam T
	 * @param t
	 * @return the removed content or 0; 0 if T is invalid.
	 */
	template < typename T >
	T Remove(const T t)
	{
		UnorderedMotif< T >* implementer = this->AsBonded< UnorderedMotif< T >* >();
		BIO_SANITIZE(implementer,
			return implementer->RemoveImplementation(t),
			return 0
		)
	}


	/**
	 * Copy the contents of another container into *this. <br />
	 * Does nothing if T is invalid. <br />
	 * @tparam T
	 * @param other
	 */
	template < typename T >
	void Import(const UnorderedMotif< T >* other)
	{
		UnorderedMotif< T >* implementer = this->AsBonded< UnorderedMotif< T >* >();
		BIO_SANITIZE(implementer,
			implementer->ImportImplementation(other),
		)
	}

	/**
	 * Copy the contents of a vector into *this. <br />
	 * Will only work if *this contains an UnorderedMotif of the given type. <br />
	 * Does nothing if T is invalid. <br />
	 * @tparam T
	 * @param other
	 */
	template < typename T >
	void Import(const ::bio::Arrangement< T >& other)
	{
		for (
			SmartIterator otr = other.Begin();
			!otr.IsAfterEnd();
			++otr
			)
		{
			this->Add< T >(*otr);
		}
	}

	/**
	 * This method does way more than it should reasonably be able to. <br />
	 * Here, we take advantage of some of the Biology features that are starting to form. Primarily, we leverage physical::Properties and Bonds (per Atom) to search through the pseudo-vtable of Atom, find all StructuralComponents in *this and attempt to Import the corresponding StructuralComponents of other. <br />
	 * This method side-steps the typical inheritance encapsulation in order to prevent child classes from having to override this method and account for each new UnorderedMotif they add. In other words, complexity here removes repeated code downstream. <br />
	 * @param other
	 */
	Code ImportAll(const physical::Wave* other)
	{
		BIO_SANITIZE(other && other->AsAtom(), ,
			return code::BadArgument1())

		Code ret = code::Success();

<<<<<<< HEAD
		Bond* bondBuffer;
=======
		Bond* bond;
>>>>>>> cc148997
		for (
			SmartIterator bnd = other->AsAtom()->GetAllBonds()->End();
			!bnd.IsBeforeBeginning();
			--bnd
			)
		{
			bond = bnd;
			if (bond->IsEmpty())
			{
				continue;
			}
			if (physical::Wave::GetResonanceBetween(
				bond->GetBonded(),
				AbstractMotif::GetClassProperties()).Size() == 0)
			{
				continue;
			}
			const physical::Wave* otherBond = other->AsAtom()->GetBonded(other->AsAtom()->GetBondPosition(bond->GetId()));
			(Cast< AbstractMotif* >(bond->GetBonded()))->ImportImplementation(otherBond); //actual work
		}
		return ret;
	}

	/**
	 * Gives the number of T in *this <br />
	 * @tparam T
	 * @return the size of contents; 0 if T is invalid.
	 */
	template < typename T >
	Index GetCount() const
	{
		UnorderedMotif< T >* implementer = this->AsBonded< UnorderedMotif< T >* >();
		BIO_SANITIZE(implementer,
			return implementer->GetCountImplementation(),
			return 0
		)
	}


	/**
	 * USE WITH CAUTION!!! <br />
	 * @tparam T
	 * @return A pointer to all contents in *this; 0 if T is invalid.
	 */
	template < typename T >
	Container* GetAll()
	{
		UnorderedMotif< T >* implementer = this->AsBonded< UnorderedMotif< T >* >();
		BIO_SANITIZE(implementer,
			return implementer->GetAllImplementation(),
			return 0
		)
	}


	/**
	 * Safer, const version of above. <br />
	 * @tparam T
	 * @return A pointer to all contents in *this; 0 if T is invalid.
	 */
	template < typename T >
	const Container* GetAll() const
	{
		UnorderedMotif< T >* implementer = this->AsBonded< UnorderedMotif< T >* >();
		BIO_SANITIZE(implementer,
			return implementer->GetAllImplementation(),
			return 0
		)
	}


	/**
	 * Check for content. <br />
	 * @tparam T
	 * @param content
	 * @return whether or not content exists in *this; false if T is invalid.
	 */
	template < typename T >
	bool Has(T content) const
	{
		UnorderedMotif< T >* implementer = this->AsBonded< UnorderedMotif< T >* >();
		BIO_SANITIZE(implementer,
			return implementer->HasImplementation(content),
			return false
		)
	}

	/**
	 * Gives the number of matching contents between *this & other. <br />
	 * @param other
	 * @return quantity overlap with other; 0 if T is invalid.
	 */
	template < typename T >
	unsigned int GetNumMatching(const Container* other) const
	{
		UnorderedMotif< T >* implementer = this->AsBonded< UnorderedMotif< T >* >();
		BIO_SANITIZE(implementer,
			return implementer->GetNumMatchingImplementation(other),
			return 0
		)
	}

	/**
	 * Check if *this contains all of the given contents <br />
	 * Should NOT check if the given contents contain all those of *this. <br />
	 * @param content
	 * @return whether or not the given contents exists in *this
	 */
	template < typename T >
	bool HasAll(const Container* contents) const
	{
		UnorderedMotif< T >* implementer = this->AsBonded< UnorderedMotif< T >* >();
		BIO_SANITIZE(implementer,
			return implementer->HasAllImplementation(contents),
			return false
		)
	}

	/**
	 * Removes all T from *this. <br />
	 * Does not delete the contents! <br />
	 * Does nothing if T is invalid. <br />
	 * @tparam T
	 */
	template < typename T >
	void Clear()
	{
		UnorderedMotif< T >* implementer = this->AsBonded< UnorderedMotif< T >* >();
		BIO_SANITIZE(implementer,
			implementer->ClearImplementation(),
		)
	}

	/**
	 * Get the Contents of *this as a string. <br />
	 * @param separator e.g. ", ", the default, or just " ".
	 * @return the Contents of *this as a string; "" if T is invalid.
	 */
	template < typename T >
	std::string GetStringFrom(std::string separator = ", ")
	{
		UnorderedMotif< T >* implementer = this->AsBonded< UnorderedMotif< T >* >();
		BIO_SANITIZE(implementer,
			return implementer->GetStringFromImplementation(separator),
			return "");
	}

	/**
	 * Ease of use wrapper around casting the contents of *this as a ::bio::Arrangement. <br />
	 * @tparam T
	 * @return the contents of *this casted to an ::bio::Arrangement.
	 */
	template < typename T >
	std::vector< T > GetAllAsVector()
	{
		return this->template GetAll< T >()->
			template AsVector< T >();
	}

	/**
	 * Ease of use wrapper around casting the contents of *this as a ::bio::Arrangement. <br />
	 * @tparam T
	 * @return the contents of *this casted to an ::bio::Arrangement.
	 */
	template < typename T >
	const ::std::vector< T > GetAllAsVector() const
	{
		return this->template GetAll< T >()->
			template AsVector< T >();
	}
};

} //chemical namespace
} //bio namespace<|MERGE_RESOLUTION|>--- conflicted
+++ resolved
@@ -135,11 +135,7 @@
 
 		Code ret = code::Success();
 
-<<<<<<< HEAD
-		Bond* bondBuffer;
-=======
 		Bond* bond;
->>>>>>> cc148997
 		for (
 			SmartIterator bnd = other->AsAtom()->GetAllBonds()->End();
 			!bnd.IsBeforeBeginning();
