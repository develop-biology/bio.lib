--- conflicted
+++ resolved
@@ -388,22 +388,14 @@
 
 	/**
 	 * Create a Bond. <br />
-<<<<<<< HEAD
-	 * This is public for use in ctors. Please use FormBond<> unless you are forced to call this impl method. <br />
-=======
 	 * This is public for use in constructors. <br />
 	 * Please use FormBond<> unless you are forced to call this impl method. <br />
->>>>>>> cc148997
 	 * @param toBond
 	 * @param id
 	 * @param type
 	 * @return the position of the new Bond in *this.
 	 */
-<<<<<<< HEAD
-	virtual bool FormBondImplementation(
-=======
 	virtual Valence FormBondImplementation(
->>>>>>> cc148997
 		physical::Wave* toBond,
 		AtomicNumber id,
 		BondType type
@@ -411,12 +403,8 @@
 
 	/**
 	 * Remove a Bond. <br />
-<<<<<<< HEAD
-	 * This is public for use in dtors. Please use BreakBond<> unless you are forced to call this impl method. <br />
-=======
 	 * This is public for use in destructors. <br />
 	 * Please use BreakBond<> unless you are forced to call this impl method. <br />
->>>>>>> cc148997
 	 * @param id
 	 * @param type
 	 * @return
