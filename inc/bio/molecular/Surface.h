/*
 * This file is a part of the Biology project by eons LLC.
 * Biology (aka Develop Biology) is a framework for approaching software
 * development from a natural sciences perspective.
 *
 * Copyright (C) 2022 Séon O'Shannon & eons LLC
 *
 * This program is free software: you can redistribute it and/or modify
 * it under the terms of the GNU Affero General Public License as
 * published by the Free Software Foundation, either version 3 of the
 * License, or (at your option) any later version.
 *
 * This program is distributed in the hope that it will be useful,
 * but WITHOUT ANY WARRANTY; without even the implied warranty of
 * MERCHANTABILITY or FITNESS FOR A PARTICULAR PURPOSE.  See the
 * GNU Affero General Public License for more details.
 *
 * You should have received a copy of the GNU Affero General Public License
 * along with this program.  If not, see <https://www.gnu.org/licenses/>.
 */

#pragma once

#include "bio/molecular/common/BondTypes.h"
#include "bio/molecular/common/Types.h"
#include "bio/molecular/common/Class.h"
#include "bio/molecular/macro/Macros.h"
#include "EnvironmentDependent.h"

namespace bio {
namespace molecular {

class Molecule;

/**
 * Surfaces can be thought of as variables for the Biology syntax. <br />
 * They hold a single value but the type of that value may be arbitrarily complex (e.g. a Molecule with more Surfaces on it). <br />
 * See Molecule.h for a more detailed explanation. <br />
 */
class Surface :
	public Class< Surface >,
	public EnvironmentDependent< Molecule >
{
public:

	/**
	 * Ensure virtual methods point to Class implementations. <br />
	 */
	BIO_DISAMBIGUATE_ALL_CLASS_METHODS(molecular,
		Surface)

	/**
	 * @param name
	 */
	Surface(
		const Name& name,
		Molecule* environment = NULL
	);

	/**
	 * Copying a Surface generates a new set of Molecules and will Clone any Manage()d Waves from toCopy into *this. <br />
	 * NOTE: all Use()d Waves will be lost. Since *this does not control what it Uses, it cannot (will not) duplicate it. <br />
	 * Keep in mind that *this will delete all Managed Waves on destruction. <br />
	 * @param toCopy
	 */
	Surface(const Surface& toCopy);

	/**
	 * deletes all Manage()d Bonds. <br />
	 */
	virtual ~Surface();

	/**
	 * Required method from Wave. See that class for details. <br />
	 * @return a Symmetrical image of *this
	 */
	virtual physical::Symmetry* Spin() const;

	/**
	 * Required method from Wave. See that class for details. <br />
	 * Reconstruct *this from the given Symmetry. <br />
	 * @param symmetry
	 */
	virtual Code Reify(physical::Symmetry* symmetry);

	/**
	 * Create a Manage()d Bond with the given var. <br />
	 * varPtr will be deleted when *this is destroyed. <br />
	 * See Bonds.h for more on what Manage() does. <br />
	 * @tparam T
	 * @param varPtr
	 * @return
	 */
	template < typename T >
	T Manage(T varPtr)
	{
		BIO_STATIC_ASSERT(utility::IsPointer< T >())
		FormBond(
			varPtr,
			bond_type::Manage());
		return varPtr;
	}

	/**
	 * Create a Use()d Bond with the given var. <br />
	 * These will not be deleted by *this. <br />
	 * See Bonds.h for more on what Use() does. <br />
	 * @tparam T
	 * @param varPtr
	 * @return
	 */
	template < typename T >
	T Use(T varPtr)
	{
		BIO_STATIC_ASSERT(utility::IsPointer< T >())
		FormBond(
			varPtr,
			bond_type::Use());
		return varPtr;
	}

	/**
	 * Probe is the Biology style "get". <br />
	 * This is a little more complicated than ChemicalCast< T >(this) but follows the same logic. <br />
	 * @tparam T
	 * @return a T that is Bound to *this or 0.
	 */
	template < typename T >
	T Probe()
	{
		BIO_SANITIZE(mBoundPosition,,return 0)
		BIO_SANITIZE(mBonds.IsAllocated(mBoundPosition),,return 0)

		chemical::Bond* bond = mBonds.OptimizedAccess(mBoundPosition);

		//If we Manage or Use a variable, it will be stored as a T*.
		if (bond->GetId() == GetBondId< T* >())
		{
			return *(ChemicalCast< T* >(bond->GetBonded()));
		}

		//Assume Bound as T. Anything else is an error.
		return ChemicalCast< T >(bond->GetBonded());
	}

	/**
	 * Bind is the Biology style "set". <br />
	 * If *this is not Managing or Using a value already, the provided value will be Temporarily Bonded (i.e. Bound) to *this. Otherwise, the already Bound value will be set to that provided. <br />
	 * When *this already has a value Bound and Bind is called, the
	 * @tparam T
	 * @param toBind
	 * @param bondType
	 * @return the Bound type.
	 */
	template < typename T >
	T Bind(
		T toBind,
		BondType bondType = bond_type::Temporary())
	{
		if (mBoundPosition)
		{
			BIO_SANITIZE(mBonds.IsAllocated(mBoundPosition),,return 0)

			chemical::Bond* bond = mBonds.OptimizedAccess(mBoundPosition);

			#if BIO_CPP_VERSION < 17
			BIO_SANITIZE(utility::IsPointer< T >(),,return 0)
			//Assume Bound as T. Anything else is an error.
			T bound = ChemicalCast< T >(bond->GetBonded());
			*bound = *toBind;
			return bound;
			#else
			if constexpr(utility::IsPointer< T >())
			{
				T bound = ChemicalCast< T >(bond->GetBonded());
				*bound = *toBind;
				return bound;
			}
			else
			{
				//If we Manage or Use a variable, it will be stored as a T*.
				//So, if we can, we'll accommodate non-pointer uses.
				if (bond->GetId() == GetBondId< T* >())
				{
					T* bound = ChemicalCast< T* >(bond->GetBonded());
					*bound = toBind;
					return *bound;
				}
			}
			#endif
		}

		FormBond(
			toBind,
			bondType
		);
		return toBind;
	}

	/**
	 * Release a Surface Binding if you need to change the type of the Surface. <br />
	 * Generally you shouldn't be changing variable types at runtime, so if you think you need this, double check your design. <br />
	 * Breaks the Temporary Bond formed by Bind. <br />
	 * Can also be used on the Bond formed by Use and Manage. <br />
	 * @param toRelease
	 * @param bondType
	 * @return the previously bound Substance or NULL.
	 */
	virtual physical::Wave* Release(
		physical::Wave* toRelease,
		BondType bondType = bond_type::Temporary());

	/**
	 * Release a Surface Binding if you need to change the type of the Surface. <br />
	 * Generally you shouldn't be changing variable types at runtime, so if you think you need this, double check your design. <br />
	 * Breaks the Temporary Bond formed by Bind. <br />
	 * Can also be used on the Bond formed by Use and Manage. <br />
	 * NOTE: the given Substance could be Identifiable through some unknown Perspective, so this does actual string comparison. Unless a Perspective is given, in which case numeric comparison is done on the given Name. <br />
	 * @param toRelease
	 * @param perspective
	 * @param bondType
	 * @return the previously bound Substance or NULL.
	 */
	virtual chemical::Substance* Release(
<<<<<<< HEAD
		Name toRelease,
=======
		const Name& toRelease,
>>>>>>> cc148997
		physical::Perspective< Id >* perspective = NULL,
		BondType bondType = bond_type::Temporary());

	/**
	 * Release a Surface Binding if you need to change the type of the Surface. <br />
	 * Generally you shouldn't be changing variable types at runtime, so if you think you need this, double check your design. <br />
	 * Breaks the Temporary Bond formed by Bind. <br />
	 * Can also be used on the Bond formed by Use and Manage. <br />
	 * NOTE: the given Substance could be Identifiable through some unknown Perspective, so this does an unreliable numeric comparison. However, if a Perspective is given, we can be certain if the id we find is correct or not. <br />
	 * @param toRelease
	 * @param perspective
	 * @param bondType
	 * @return the previously bound Substance or NULL.
	 */
	virtual chemical::Substance* Release(
		Id toRelease,
		physical::Perspective< Id >* perspective = NULL,
		BondType bondType = bond_type::Temporary());

	/**
	 * Release a Surface Binding if you need to change the type of the Surface. <br />
	 * Generally you shouldn't be changing variable types at runtime, so if you think you need this, double check your design. <br />
	 * Releases all Temporarily Bound Substances <br />
	 * Can also be used on the Bond formed by Use and Manage. <br />
	 * @return all Temporarily Bound Substances
	 */
	virtual physical::Waves Release(BondType bondType = bond_type::Temporary());

	/**
	 * Sets both the mEnvironment and mPerspective and updates mId. <br />
	 * @param environment
	 */
	virtual void SetEnvironment(Molecule* environment);

	/**
	 * Sets both the mEnvironment and mPerspective and updates mId. <br />
	 * @param perspective a Molecule.
	 */
	virtual void SetPerspective(Molecule* perspective);

	/**
	 * Wrapper around Bind <br />
	 * @param toBind
	 * @return result of Bind(...)
	 */
	template < typename T >
	T operator+=(T toBind)
	{
		return Bind< T >(toBind);
	}

	/**
	 * Wrapper around Release <br />
	 * @param toRelease
	 * @return result of Release
	 */
	virtual physical::Wave* operator-=(physical::Wave* toRelease);

	/**
	 * Wrapper around Release <br />
	 * @param toRelease
	 * @return result of Release
	 */
	virtual chemical::Substance* operator-=(const Name& toRelease);

	/**
	 * Wrapper around Release <br />
	 * @param toRelease
	 * @return result of Release
	 */
<<<<<<< HEAD
	virtual chemical::Substance* operator-=(Id toRelease);
=======
	virtual chemical::Substance* operator-=(const Id& toRelease);
>>>>>>> cc148997

	/**
	 * Wrapper around Release <br />
	 * @return all Temporarily Bound Substances.
	 */
	virtual physical::Waves operator--();

protected:
	/**
	 * should be 0 or 1 in practice (i.e. we prevent >1 Binding).
	 */
	chemical::Valence mBoundPosition;
};

} //molecular namespace
} //bio namespace<|MERGE_RESOLUTION|>--- conflicted
+++ resolved
@@ -222,11 +222,7 @@
 	 * @return the previously bound Substance or NULL.
 	 */
 	virtual chemical::Substance* Release(
-<<<<<<< HEAD
-		Name toRelease,
-=======
 		const Name& toRelease,
->>>>>>> cc148997
 		physical::Perspective< Id >* perspective = NULL,
 		BondType bondType = bond_type::Temporary());
 
@@ -297,11 +293,7 @@
 	 * @param toRelease
 	 * @return result of Release
 	 */
-<<<<<<< HEAD
-	virtual chemical::Substance* operator-=(Id toRelease);
-=======
 	virtual chemical::Substance* operator-=(const Id& toRelease);
->>>>>>> cc148997
 
 	/**
 	 * Wrapper around Release <br />
