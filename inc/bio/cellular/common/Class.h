--- conflicted
+++ resolved
@@ -74,11 +74,7 @@
 	 */
 	Class(
 		T* object,
-<<<<<<< HEAD
-		Name name,
-=======
 		const Name& name,
->>>>>>> cc148997
 		physical::Perspective< Id >* perspective = NULL,
 		Filter filter = filter::Default(),
 		MicroSeconds interval = GetDefaultInterval())
@@ -102,11 +98,7 @@
 	 */
 	Class(
 		T* object,
-<<<<<<< HEAD
-		Id id,
-=======
 		const Id& id,
->>>>>>> cc148997
 		physical::Perspective< Id >* perspective = NULL,
 		Filter filter = filter::Default(),
 		MicroSeconds interval = GetDefaultInterval())
