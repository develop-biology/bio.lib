/*
 * This file is a part of the Biology project by eons LLC.
 * Biology (aka Develop Biology) is a framework for approaching software
 * development from a natural sciences perspective.
 *
 * Copyright (C) 2022 Séon O'Shannon & eons LLC
 *
 * This program is free software: you can redistribute it and/or modify
 * it under the terms of the GNU Affero General Public License as
 * published by the Free Software Foundation, either version 3 of the
 * License, or (at your option) any later version.
 *
 * This program is distributed in the hope that it will be useful,
 * but WITHOUT ANY WARRANTY; without even the implied warranty of
 * MERCHANTABILITY or FITNESS FOR A PARTICULAR PURPOSE.  See the
 * GNU Affero General Public License for more details.
 *
 * You should have received a copy of the GNU Affero General Public License
 * along with this program.  If not, see <https://www.gnu.org/licenses/>.
 */

#pragma once

#include "bio/physical/common/Filters.h"
#include "bio/log/macro/Macros.h"
#include "bio/log/common/Types.h"
#include <sstream>
#include <stdarg.h>

namespace bio {
namespace log {

/**
 * log::Engines are responsible for printing logs. <br />
 * Create your own Engine, if you have your own output schema you'd like to use (e.g. to the screen of a gui instead of to a file or standard out). <br />
 */
class Engine
{
public:

	/**
	 *
	 */
	Engine();

	/**
	 *
	 */
	virtual ~Engine();

	/**
	 * Required override for outputting logs. <br />
	 * logString will include a newline (\n) character. <br />
	 * @param logString fully prepared text to be logged.
	 */
	virtual void Output(const ::std::string& logString) = 0;

	/**
	 * Generates a log string and calls Output <br />
	 * (caller is responsible for using filters). <br />
	 * @param filter
	 * @param level
	 * @param format
	 * @param args
	 */
	void Log(
		Filter filter,
		LogLevel level,
		const char* format,
		va_list args
	);

	/**
	 * Create a log string that will be Output(). <br />
	 * *this can be invoked directly or via Writer::ExternalLog Both calls will have the same effect. <br />
	 * @param filter
	 * @param level
	 * @param format
	 * @param ...
	 */
	void Log(
		Filter filter,
		LogLevel level,
		const char* format,
		...
	);

	/**
	 * @param filter
	 * @param level
	 * @return true if level is enabled for the filter, false if disabled; false if filter is All() or out of range; false if level is out of range.
	 */
	bool FilterPass(
		Filter filter,
		LogLevel level
	) const;

	/**
	 * Change filter level for the filter <br />
	 * @param filter what to affect; use All() to set the level of all filters.
	 * @param level value to set for the given filter (Log() calls must be >= to this to be seen).
	 * @return true on success, false otherwise.
	 */
	bool SetFilter(
		Filter filter,
		LogLevel level
	);

	/**
	 * Change filter level for the filter <br />
	 * @param filter what to affect; use "All" to set the level of all filters.
	 * @param level value to set for the given filter (Log() calls must be >= to this to be seen).
	 * @return true on success, false otherwise.
	 */
	bool SetFilter(
<<<<<<< HEAD
		Name filter,
		Name level
=======
		const Name& filter,
		const Name& level
>>>>>>> cc148997
	); //calls StringTo...

	/**
	 * @param filter
	 * @return Current level for the given filter.
	 */
	LogLevel GetFilter(Filter filter) const;

protected:
	/**
	 * This should not need to be accessed from children, as it is passed to Output but is here for convenience. <br />
	 * TODO: see if there is a faster data type for logging. <br />
	 */
	std::ostringstream mLogMessage;

private:
	/**
	 * Contains enabled level for every filter. <br />
	 * Only log if level is >= value loaded in this vector. <br />
	 * The index in the vector is the Filter. <br />
	 * We use std::vector here for the assign() mechanic. Once that is available in Arrangement<>, we can switch. <br />
	 */
	std::vector< LogLevel > mLevelFilter;
};
} //log namespace
} //bio namespace<|MERGE_RESOLUTION|>--- conflicted
+++ resolved
@@ -113,13 +113,8 @@
 	 * @return true on success, false otherwise.
 	 */
 	bool SetFilter(
-<<<<<<< HEAD
-		Name filter,
-		Name level
-=======
 		const Name& filter,
 		const Name& level
->>>>>>> cc148997
 	); //calls StringTo...
 
 	/**
