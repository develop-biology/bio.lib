--- conflicted
+++ resolved
@@ -74,11 +74,7 @@
 	 */
 	Symmetry(
 		Id id,
-<<<<<<< HEAD
-		Name type
-=======
 		const Name& type
->>>>>>> cc148997
 	);
 
 	/**
