/*
 * This file is a part of the Biology project by eons LLC.
 * Biology (aka Develop Biology) is a framework for approaching software
 * development from a natural sciences perspective.
 *
 * Copyright (C) 2022 Séon O'Shannon & eons LLC
 *
 * This program is free software: you can redistribute it and/or modify
 * it under the terms of the GNU Affero General Public License as
 * published by the Free Software Foundation, either version 3 of the
 * License, or (at your option) any later version.
 *
 * This program is distributed in the hope that it will be useful,
 * but WITHOUT ANY WARRANTY; without even the implied warranty of
 * MERCHANTABILITY or FITNESS FOR A PARTICULAR PURPOSE.  See the
 * GNU Affero General Public License for more details.
 *
 * You should have received a copy of the GNU Affero General Public License
 * along with this program.  If not, see <https://www.gnu.org/licenses/>.
 */

#pragma once

#include "bio/common/VirtualBase.h"
#include "bio/common/string/String.h"
#include "bio/common/macro/OSMacros.h"
#include "Perspective.h"
#include "Observer.h"
#include "Wave.h"
#include "bio/physical/common/Class.h"
#include <cstring>

namespace bio {
namespace physical {

/**
 * An Identifiable class has a name and a numeric identifier (Identifier). <br />
 * Names are used for debugging and human interaction, while Ids are used for run-time processing. <br />
 * Identifiable classes require a Perspective<DIMENSION> to maintain a mapping of Identifier <-> Name pairs. <br />
 * The Identifier exists within a DIMENSION, i.e. an int type (almost always unsigned), like uint32_t. <br />
 * For more on DIMENSIONs, see Perspective.h <br />
 *
 *The reason this class is templated is so that less numerous classes can use a smaller ID type, which decreases memory footprint and increases processing speed (less bits to check).
 * Unfortunately, inheritance reveals a problem with this design: Identifiable classes cannot change their ID type. <br />
 * For example, if you have one class that you expect a small number of and then derive from that class, expecting a larger number of children, you either must derive from Identifiable twice, indulging in diamond inheritance, or increase the size of Identifier to encompass all possible uses. <br />
 * For this reason, the default DIMENSION (Id, from Types.h) should be used in nearly all cases, unless you want to ensure either your class is not derived from or that it remains separated from other code. <br />
 * An example of using a non-Id can be found in Codes. Codes have their own DIMENSION, as they should not be inherited from but may still be expanded upon through user-defined values (simply additional name <-> id definitions). <br />
*/
template < typename DIMENSION >
class Identifiable :
	virtual public Observer< Perspective< DIMENSION > >, //includes VirtualBase, so no need to re-inherit.
	public physical::Class< Identifiable< DIMENSION > >
{
public:
	typedef DIMENSION Identifier;
	typedef ::bio::Arrangement< Identifier > Ids;

	/**
	 * Ensure virtual methods point to Class implementations. <br />
	 */
	BIO_DISAMBIGUATE_ALL_CLASS_METHODS(physical,
		Identifiable< DIMENSION >)


	/**
	 * @param perspective
	 */
	explicit Identifiable(Perspective< DIMENSION >* perspective = NULL)
		:
		physical::Class< Identifiable< DIMENSION > >(this),
		#if BIO_MEMORY_OPTIMIZE_LEVEL == 0
		mName(Perspective< DIMENSION >::InvalidName()),
		#endif
		mId(Perspective< DIMENSION >::InvalidId())
	{
		if (perspective)
		{
			Observer< Perspective< DIMENSION > >::Initialize(perspective);
		}
	}

	/**
	 * @param name
	 * @param perspective
	 */
	explicit Identifiable(
		const Name& name,
		Perspective< DIMENSION >* perspective = NULL
	)
		:
		physical::Class< Identifiable< DIMENSION > >(this),
		#if BIO_MEMORY_OPTIMIZE_LEVEL == 0
		mName(name),
		#endif
		mId(Perspective< DIMENSION >::InvalidId())
	{
		if (perspective)
		{
			Observer< Perspective< DIMENSION > >::Initialize(perspective);
			mId = this->GetPerspective()->GetIdFromName(mName);
			this->MakeWave();
		}
		else
		{
			mId = Perspective< DIMENSION >::InvalidId();
		}
	}

	/**
	 * @param id
	 * @param perspective
	 */
	explicit Identifiable(
		Identifier id,
		Perspective< DIMENSION >* perspective = NULL
	)
		:
		physical::Class< Identifiable< DIMENSION > >(this),
		mId(Perspective< DIMENSION >::InvalidId())
	{
		if (perspective)
		{
			Observer< Perspective< DIMENSION > >::Initialize(perspective);
			#if BIO_MEMORY_OPTIMIZE_LEVEL == 0
			mName = perspective->GetNameFromId(id);
			#endif
			this->MakeWave();
		}
		else
		{
			mId = Perspective< DIMENSION >::InvalidId();
			mName = Perspective< DIMENSION >::InvalidName();
		}
	}

	/**
	 * @param other
	 */
	Identifiable(const Identifiable& other)
		:
		physical::Class< Identifiable< DIMENSION > >(this),
		#if BIO_MEMORY_OPTIMIZE_LEVEL == 0
		mName(other.GetName()),
		#endif
		mId(other.mId)
	{
		Observer< Perspective< DIMENSION > >::Initialize(other.GetPerspective());
	}

	/**
	 *
	 */
	virtual ~Identifiable()
	{

	}

	/**
	 * @return *this as its Identifier.
	 */
	virtual operator DIMENSION() const
	{
		return mId;
	}

	/**
	 * @param id
	 * @return whether or not the id of *this matches id provided and double checks with the Perspective used by *this.
	 */
	virtual bool operator==(const Identifier id) const
	{
		if (!this->GetId())
		{
			return false;
		}
		if (!this->GetId() == id.mT)
		{
			return false;
		}
		if (this->GetPerspective() && !this->IsNameInsensitive(this->GetPerspective()->GetNameFromId(id)))
		{
			return false;
		}
		return true;
	}

	/**
	 *
	 * @param name
	 * @return whether or not the given name matches that of *this and double checks with the Perspective used by *this.
	 */
	virtual bool operator==(const Name& name) const
	{
		if (!GetName())
		{
			if (!name)
			{
				return true;
			}
			return false;
		}
		if (!name)
		{
			return false;
		}
		if (this->GetPerspective() && !this->IsId(this->GetPerspective()->GetIdWithoutCreation(name)))
		{
			return false;
		}
		return true;
	}

	/**
	 * @param other
	 * @return whether or not the Ids of other and *this match and were given by the same Perspective.
	 */
	virtual bool operator==(const Identifiable< DIMENSION >& other) const
	{
		return this->IsId(other.GetId()) && this->GetPerspective() == other.GetPerspective();
	}

	/**
	 * @return the name of *this.
	 */
	virtual Name GetName() const
	{
		#if BIO_MEMORY_OPTIMIZE_LEVEL == 0
		return mName;
		#else
		return BIO_SANITIZE_WITH_CACHE(this->GetPerspective(), RESULT->GetNameFromId(mId), return "INVALID_NAME");
		#endif
	}

	/**
	 * @return the id of *this.
	 */
	virtual Identifier GetId() const
	{
		return mId;
	}

	/**
	 * Sets the name and updates the type to the given name. <br />
	 * Has no effect if perspective is null. <br />
	 * @param name
	 * @return whether or not the Name was updated.
	 */
<<<<<<< HEAD
	virtual bool SetName(Name name)
=======
	virtual bool SetName(const Name& name)
>>>>>>> cc148997
	{
		BIO_SANITIZE(this->GetPerspective(),
			,
			return false
		)

		#if BIO_MEMORY_OPTIMIZE_LEVEL == 0
		mName = name;
		#endif

		mId = this->GetPerspective()->GetIdFromName(name);
		return true;
	}

	/**
	 * Sets the id and updates the name to the given id. <br />
	 * Has no effect if perspective is null. <br />
	 * @param id
	 * @return whether or not the id was updated.
	 */
	virtual bool SetId(Identifier id)
	{
		BIO_SANITIZE(this->GetPerspective(),
			,
			return false
		)

		mId = id;

		#if BIO_MEMORY_OPTIMIZE_LEVEL == 0
		mName = this->GetPerspective()->GetNameFromId(mId);
		#endif

		return true;
	}

	/**
	 * This is preferred to GetName() == ... because == may not exist for the Name type and/or the Name type may change in a later release. <br />
	 * Case Sensitive. <br />
	 * @param name
	 * @return a comparison operation on the given name with the name of *this.
	 */
	virtual bool IsName(const Name& name) const
	{
		return name == this->GetName();
	}

	/**
	 * @param name
	 * @return whether or not the given name is offensive. JK, it's just a case insensitive version of IsName.
	 */
	virtual bool IsNameInsensitive(const Name& name) const
	{
		return !strcasecmp(
			name.AsCharString(),
			this->GetName().AsCharString());
	}

	/**
	 * @param id
	 * @return whether or not the given id matches that of *this.
	 */
	virtual bool IsId(Identifier id) const
	{
		return id == mId;
	}

	/**
	 * Sets the perspective for *this. <br />
	 * @param perspective
	 */
	virtual void SetPerspective(Perspective< DIMENSION >* perspective)
	{
		this->SetPerspective(perspective);

		if (IsName(Perspective< DIMENSION >::InvalidName()) && !IsId(Perspective< DIMENSION >::InvalidId()))
		{
			#if BIO_MEMORY_OPTIMIZE_LEVEL == 0
			mName = this->GetPerspective()->GetNameFromId(mId);
			#endif
		}
		else if (!IsName(Perspective< DIMENSION >::InvalidName()) && IsId(Perspective< DIMENSION >::InvalidId()))
		{
			mId = this->GetPerspective()->GetIdFromName(GetName());
		}
	}

	/**
	 * Records *this as the archetypal Wave for the id of *this. <br />
	 * @param force
	 */
	virtual void MakeWave(bool force = false)
	{
		if (!this->GetPerspective())
		{
			return;
		}
		if (force)
		{
			this->GetPerspective()->DisassociateType(mId);
		}
		this->GetPerspective()->AssociateType(
			mId,
			this
		);
	}

	#if 0
	//No need to compile these nops.

	/**
	 * Required method from Wave. See that class for details. <br />
	 * Because Symmetry is Identifiable, it cannot be #included here. We rely on children of Identifiable (primarily chemical:: objects to implement Spin()). <br />
	 * @return a Symmetrical image of *this
	 */
	virtual Symmetry* Spin() const 
	{
		return NULL;
	}

	/**
	 * Required method from Wave. See that class for details. <br />
	 * Reconstruct *this from the given Symmetry. <br />
	 * Because Symmetry is Identifiable, it cannot be #included here. We rely on children of Identifiable (primarily chemical:: objects to implement Reify()). <br />
	 * @param symmetry
	 */
	virtual Code Reify(Symmetry* symmetry) 
	{
		//nop
	}
	#endif

protected:
	/**
	 * VirtualBase required method. See that class for details (in common/) <br />
	 * @param args
	 */
	virtual void InitializeImplementation(ByteStreams args)
	{

		if (args.Size() == 2)
		{
			if (args[args.GetEndIndex()].Is< Perspective< DIMENSION >* >())
			{
				Observer< Perspective< DIMENSION > >::Initialize(args[args.GetEndIndex()]);
			}
			args.Erase(args.GetEndIndex());
		}
		if (args.Size() == 1)
		{
			if (args[args.GetEndIndex()].Is(mId))
			{
				mId = args[args.GetEndIndex()];
			}
			#if BIO_MEMORY_OPTIMIZE_LEVEL == 0
<<<<<<< HEAD
			else if (args[0].Is(mName))
			{
				mName = args[0].As< String >();
=======
			else if (args[args.GetEndIndex()].Is(mName))
			{
				mName = args[args.GetEndIndex()].As< String >();
>>>>>>> cc148997
			}
			#endif
		}
	}

private:
	#if BIO_MEMORY_OPTIMIZE_LEVEL == 0
	Name mName;
	#endif

	Identifier mId;
};

} //physical namespace
} //bio namespace<|MERGE_RESOLUTION|>--- conflicted
+++ resolved
@@ -245,11 +245,7 @@
 	 * @param name
 	 * @return whether or not the Name was updated.
 	 */
-<<<<<<< HEAD
-	virtual bool SetName(Name name)
-=======
 	virtual bool SetName(const Name& name)
->>>>>>> cc148997
 	{
 		BIO_SANITIZE(this->GetPerspective(),
 			,
@@ -405,15 +401,9 @@
 				mId = args[args.GetEndIndex()];
 			}
 			#if BIO_MEMORY_OPTIMIZE_LEVEL == 0
-<<<<<<< HEAD
-			else if (args[0].Is(mName))
-			{
-				mName = args[0].As< String >();
-=======
 			else if (args[args.GetEndIndex()].Is(mName))
 			{
 				mName = args[args.GetEndIndex()].As< String >();
->>>>>>> cc148997
 			}
 			#endif
 		}
