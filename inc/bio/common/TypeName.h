--- conflicted
+++ resolved
@@ -21,12 +21,8 @@
 
 #pragma once
 
-<<<<<<< HEAD
-#include "String.h"
-=======
 #include "bio/common/string/ImmutableString.h"
 #include "bio/common/macro/Macros.h"
->>>>>>> cc148997
 
 namespace bio {
 
@@ -38,21 +34,13 @@
  * @return Just T as a string.
  */
 template < typename T >
-<<<<<<< HEAD
-String TypeName();
-=======
 BIO_CONSTEXPR ImmutableString TypeName();
->>>>>>> cc148997
 
 /**
  * @return "void"
  */
 template <>
-<<<<<<< HEAD
-inline String TypeName< void >()
-=======
 BIO_CONSTEXPR inline ImmutableString TypeName< void >()
->>>>>>> cc148997
 {
 	return ImmutableString("void");
 }
@@ -69,11 +57,7 @@
  * @return T as a string with wrapping symbols.
  */
 template < typename T >
-<<<<<<< HEAD
-static const String WrappedTypeName()
-=======
 BIO_CONSTEXPR static const ImmutableString WrappedTypeName()
->>>>>>> cc148997
 {
 	#ifdef __clang__
 	return __PRETTY_FUNCTION__;
@@ -92,11 +76,7 @@
  */
 BIO_CONSTEXPR static const ::std::size_t WrappedTypeNamePrefixLength()
 {
-<<<<<<< HEAD
-	return WrappedTypeName< TypeNameProber >().AsStdString().find(TypeName< TypeNameProber >().AsStdString());
-=======
 	return WrappedTypeName< TypeNameProber >().Find(TypeName< TypeNameProber >());
->>>>>>> cc148997
 }
 
 /**
@@ -105,11 +85,7 @@
  */
 BIO_CONSTEXPR static const ::std::size_t WrappedTypeNameSuffixLength()
 {
-<<<<<<< HEAD
-	return WrappedTypeName< TypeNameProber >().AsStdString().length() - WrappedTypeNamePrefixLength() - TypeName< TypeNameProber >().AsStdString().length();
-=======
 	return WrappedTypeName< TypeNameProber >().Length() - WrappedTypeNamePrefixLength() - TypeName< TypeNameProber >().Length();
->>>>>>> cc148997
 }
 
 /**
@@ -118,15 +94,6 @@
  * @return Just T as a string.
  */
 template < typename T >
-<<<<<<< HEAD
-static String TypeName()
-{
-	static const String wrappedName = WrappedTypeName< T >();
-	static const ::std::size_t prefixLength = WrappedTypeNamePrefixLength();
-	static const ::std::size_t suffixLength = WrappedTypeNameSuffixLength();
-	static const ::std::size_t typeNameLength = wrappedName.AsStdString().length() - prefixLength - suffixLength;
-	return wrappedName.AsStdString().substr(
-=======
 BIO_CONSTEXPR static ImmutableString TypeName()
 {
 	ImmutableString wrappedName = WrappedTypeName< T >();
@@ -134,7 +101,6 @@
 	::std::size_t suffixLength = WrappedTypeNameSuffixLength();
 	::std::size_t typeNameLength = wrappedName.Length() - prefixLength - suffixLength;
 	return wrappedName.GetImmutableSubString(
->>>>>>> cc148997
 		prefixLength,
 		typeNameLength
 	);
@@ -147,11 +113,7 @@
  * @return Just T as a string.
  */
 template < typename T >
-<<<<<<< HEAD
-static String TypeName(const T t)
-=======
 BIO_CONSTEXPR static ImmutableString TypeName(const T t)
->>>>>>> cc148997
 {
 	return TypeName< T >();
 }
