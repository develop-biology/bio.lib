/*
 * This file is a part of the Biology project by eons LLC.
 * Biology (aka Develop Biology) is a framework for approaching software
 * development from a natural sciences perspective.
 *
 * Copyright (C) 2022 Séon O'Shannon & eons LLC
 *
 * This program is free software: you can redistribute it and/or modify
 * it under the terms of the GNU Affero General Public License as
 * published by the Free Software Foundation, either version 3 of the
 * License, or (at your option) any later version.
 *
 * This program is distributed in the hope that it will be useful,
 * but WITHOUT ANY WARRANTY; without even the implied warranty of
 * MERCHANTABILITY or FITNESS FOR A PARTICULAR PURPOSE.  See the
 * GNU Affero General Public License for more details.
 *
 * You should have received a copy of the GNU Affero General Public License
 * along with this program.  If not, see <https://www.gnu.org/licenses/>.
 */

#pragma once

#include "ByteStream.h"
#include "Primitives.h"
<<<<<<< HEAD
#include "String.h"
#include "bio/common/macros/Macros.h"
=======
#include "bio/common/string/String.h"
#include "bio/common/macro/Macros.h"
>>>>>>> cc148997
#include "bio/common/container/Arrangement.h"
#include "bio/common/container/SmartIterator.h"
#include "bio/common/thread/SafelyAccess.h"
#include "bio/common/thread/ThreadSafe.h"

namespace bio {

/**
 * Arrangements of Iterators can be used in buffers, etc.
 */
typedef Arrangement< SmartIterator > SmartIterators;

/**
 * Names are used in NameTracker<>s but are defined here for simplicity. <br />
 */
typedef String Name;
typedef Arrangement< Name > Names;

<<<<<<< HEAD
typedef Arrangement< ByteStream > ByteStreams;
=======
typedef Container ByteStreams; //ByteStream is the default TYPE, so no need to re-specify.
>>>>>>> cc148997

/**
 * Timestamp. Usually in ms since epoch (epoch is sometimes the uptime of the kernel) <br />
 */
typedef uint32_t Timestamp;
typedef Arrangement< Timestamp > Timestamps;

/**
 * microseconds (us for short). <br />
 */
typedef uint32_t MicroSeconds;
typedef MicroSeconds US;

/**
 * milliseconds (ms for short). <br />
 */
typedef uint32_t MilliSeconds;
typedef MilliSeconds MS;

/**
 * seconds (s or sec for short). <br />
 */
typedef uint32_t Seconds;
typedef Seconds S;

} //bio namespace<|MERGE_RESOLUTION|>--- conflicted
+++ resolved
@@ -23,13 +23,8 @@
 
 #include "ByteStream.h"
 #include "Primitives.h"
-<<<<<<< HEAD
-#include "String.h"
-#include "bio/common/macros/Macros.h"
-=======
 #include "bio/common/string/String.h"
 #include "bio/common/macro/Macros.h"
->>>>>>> cc148997
 #include "bio/common/container/Arrangement.h"
 #include "bio/common/container/SmartIterator.h"
 #include "bio/common/thread/SafelyAccess.h"
@@ -48,11 +43,7 @@
 typedef String Name;
 typedef Arrangement< Name > Names;
 
-<<<<<<< HEAD
-typedef Arrangement< ByteStream > ByteStreams;
-=======
 typedef Container ByteStreams; //ByteStream is the default TYPE, so no need to re-specify.
->>>>>>> cc148997
 
 /**
  * Timestamp. Usually in ms since epoch (epoch is sometimes the uptime of the kernel) <br />
