--- conflicted
+++ resolved
@@ -41,20 +41,12 @@
 {
 }
 
-<<<<<<< HEAD
-Molecule* Vesicle::operator[](Id moleculeId)
-=======
 Molecule* Vesicle::operator[](const Id& moleculeId)
->>>>>>> cc148997
 {
 	return GetById< Molecule* >(moleculeId);
 }
 
-<<<<<<< HEAD
-const Molecule* Vesicle::operator[](Id moleculeId) const
-=======
 const Molecule* Vesicle::operator[](const Id& moleculeId) const
->>>>>>> cc148997
 {
 	return GetById< Molecule* >(moleculeId);
 }
