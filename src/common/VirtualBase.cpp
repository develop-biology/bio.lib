/*
 * This file is a part of the Biology project by eons LLC.
 * Biology (aka Develop Biology) is a framework for approaching software
 * development from a natural sciences perspective.
 *
 * Copyright (C) 2022 Séon O'Shannon & eons LLC
 *
 * This program is free software: you can redistribute it and/or modify
 * it under the terms of the GNU Affero General Public License as
 * published by the Free Software Foundation, either version 3 of the
 * License, or (at your option) any later version.
 *
 * This program is distributed in the hope that it will be useful,
 * but WITHOUT ANY WARRANTY; without even the implied warranty of
 * MERCHANTABILITY or FITNESS FOR A PARTICULAR PURPOSE.  See the
 * GNU Affero General Public License for more details.
 *
 * You should have received a copy of the GNU Affero General Public License
 * along with this program.  If not, see <https://www.gnu.org/licenses/>.
 */

#include "bio/common/VirtualBase.h"
#include "bio/common/macro/Macros.h"

namespace bio {

VirtualBase::VirtualBase()
	:
	mHasBeenInitialized(false)
{

}

VirtualBase::~VirtualBase()
{

}


void VirtualBase::Initialize(ByteStreams args)
{
<<<<<<< HEAD
	BIO_SANITIZE_AT_SAFETY_LEVEL_1(mHasBeenInitialized, ,
		return);
=======
	if (mHasBeenInitialized)
	{
		return;
	}
>>>>>>> cc148997
	InitializeImplementation(args);
	mHasBeenInitialized = true;
}

void VirtualBase::Initialize(ByteStream arg1)
{
<<<<<<< HEAD
	BIO_SANITIZE_AT_SAFETY_LEVEL_1(mHasBeenInitialized, ,
		return);
=======
	if (mHasBeenInitialized)
	{
		return;
	}
>>>>>>> cc148997
	ByteStreams args;
	args.Add(arg1);
	Initialize(args);
}

void VirtualBase::Initialize(
	ByteStream arg1,
	ByteStream arg2
)
{
<<<<<<< HEAD
	BIO_SANITIZE_AT_SAFETY_LEVEL_1(mHasBeenInitialized, ,
		return);
=======
	if (mHasBeenInitialized)
	{
		return;
	}
>>>>>>> cc148997
	ByteStreams args;
	args.Add(arg1);
	args.Add(arg2);
	Initialize(args);
}

void VirtualBase::Initialize(
	ByteStream arg1,
	ByteStream arg2,
	ByteStream arg3
)
{
<<<<<<< HEAD
	BIO_SANITIZE_AT_SAFETY_LEVEL_1(mHasBeenInitialized, ,
		return);
=======
	if (mHasBeenInitialized)
	{
		return;
	}
>>>>>>> cc148997
	ByteStreams args;
	args.Add(arg1);
	args.Add(arg2);
	args.Add(arg3);
	Initialize(args);
}

} //bio namespace<|MERGE_RESOLUTION|>--- conflicted
+++ resolved
@@ -39,30 +39,20 @@
 
 void VirtualBase::Initialize(ByteStreams args)
 {
-<<<<<<< HEAD
-	BIO_SANITIZE_AT_SAFETY_LEVEL_1(mHasBeenInitialized, ,
-		return);
-=======
 	if (mHasBeenInitialized)
 	{
 		return;
 	}
->>>>>>> cc148997
 	InitializeImplementation(args);
 	mHasBeenInitialized = true;
 }
 
 void VirtualBase::Initialize(ByteStream arg1)
 {
-<<<<<<< HEAD
-	BIO_SANITIZE_AT_SAFETY_LEVEL_1(mHasBeenInitialized, ,
-		return);
-=======
 	if (mHasBeenInitialized)
 	{
 		return;
 	}
->>>>>>> cc148997
 	ByteStreams args;
 	args.Add(arg1);
 	Initialize(args);
@@ -73,15 +63,10 @@
 	ByteStream arg2
 )
 {
-<<<<<<< HEAD
-	BIO_SANITIZE_AT_SAFETY_LEVEL_1(mHasBeenInitialized, ,
-		return);
-=======
 	if (mHasBeenInitialized)
 	{
 		return;
 	}
->>>>>>> cc148997
 	ByteStreams args;
 	args.Add(arg1);
 	args.Add(arg2);
@@ -94,15 +79,10 @@
 	ByteStream arg3
 )
 {
-<<<<<<< HEAD
-	BIO_SANITIZE_AT_SAFETY_LEVEL_1(mHasBeenInitialized, ,
-		return);
-=======
 	if (mHasBeenInitialized)
 	{
 		return;
 	}
->>>>>>> cc148997
 	ByteStreams args;
 	args.Add(arg1);
 	args.Add(arg2);
