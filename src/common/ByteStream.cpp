/*
 * This file is a part of the Biology project by eons LLC.
 * Biology (aka Develop Biology) is a framework for approaching software
 * development from a natural sciences perspective.
 *
 * Copyright (C) 2022 Séon O'Shannon & eons LLC
 *
 * This program is free software: you can redistribute it and/or modify
 * it under the terms of the GNU Affero General Public License as
 * published by the Free Software Foundation, either version 3 of the
 * License, or (at your option) any later version.
 *
 * This program is distributed in the hope that it will be useful,
 * but WITHOUT ANY WARRANTY; without even the implied warranty of
 * MERCHANTABILITY or FITNESS FOR A PARTICULAR PURPOSE.  See the
 * GNU Affero General Public License for more details.
 *
 * You should have received a copy of the GNU Affero General Public License
 * along with this program.  If not, see <https://www.gnu.org/licenses/>.
 */

#include "bio/common/ByteStream.h"

namespace bio {

ByteStream::ByteStream()
	:
	mStream(NULL),
<<<<<<< HEAD
=======
	mTypeName(String::READ_WRITE),
>>>>>>> cc148997
	mSize(0),
	mHolding(false)
{
}

ByteStream::ByteStream(const ByteStream& other)
	:
	mTypeName(String::READ_WRITE),
	mHolding(false)
{
	*this = other;
}

ByteStream::~ByteStream()
{
	Release();
}

void ByteStream::operator=(const ByteStream& other)
{
	Release(); //wipe old state.

	if (other.mHolding)
	{
		//We can't free the same memory twice, so we have to allocate a new block for ourselves.
		Set(other);
	}
	else
	{
		mStream = other.mStream;
		mTypeName = other.mTypeName;
		mSize = other.mSize;
		mHolding = false;
	}
}

bool ByteStream::IsEmpty() const
{
	return !mStream;
}

String ByteStream::GetTypeName() const
{
	return mTypeName;
}

std::size_t ByteStream::GetSize() const
{
	return mSize;
}

void* ByteStream::DirectAccess()
{
	return mStream;
}

void ByteStream::Set(const ByteStream& other)
{
	Release();
	mStream = ::std::malloc(other.mSize);
	memcpy(
		mStream,
		other.mStream,
		other.mSize
	);
	mSize = other.mSize;
	mTypeName = other.mTypeName;
	mHolding = true;
}

void ByteStream::Release()
{
	if (!mHolding)
	{
		return;
	}
	std::free(mStream);
	mSize = 0;
	mTypeName = "";
	mHolding = false;
}

bool ByteStream::operator==(const ByteStream& other) const
{
	if (mSize != other.mSize || mTypeName != other.mTypeName)
	{
		return false;
	}
	return memcmp(
		mStream,
		other.mStream,
		mSize
	) == 0;
}

} //bio namespace<|MERGE_RESOLUTION|>--- conflicted
+++ resolved
@@ -26,10 +26,7 @@
 ByteStream::ByteStream()
 	:
 	mStream(NULL),
-<<<<<<< HEAD
-=======
 	mTypeName(String::READ_WRITE),
->>>>>>> cc148997
 	mSize(0),
 	mHolding(false)
 {
