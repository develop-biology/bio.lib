--- conflicted
+++ resolved
@@ -33,11 +33,7 @@
 )
 	:
 	physical::Class< Localization >(this),
-<<<<<<< HEAD
-	mc_method(NULL)
-=======
 	mcMethod(NULL)
->>>>>>> cc148997
 {
 	SetNameOfSite(name);
 	SetSite(site);
@@ -45,17 +41,10 @@
 
 Localization::~Localization()
 {
-<<<<<<< HEAD
-	if (mc_method)
-	{
-		delete mc_method;
-		mc_method = NULL;
-=======
 	if (mcMethod)
 	{
 		delete mcMethod;
 		mcMethod = NULL;
->>>>>>> cc148997
 	}
 }
 
@@ -121,11 +110,7 @@
 	{
 		delete mcMethod;
 	}
-<<<<<<< HEAD
-	mc_method = SafelyAccess<LocalizationSitePerspective>()->GetNewObjectFromIdAs< chemical::ExcitationBase* >(mSite);
-=======
 	mcMethod = SafelyAccess<LocalizationSitePerspective>()->GetNewObjectFromIdAs< chemical::ExcitationBase* >(mSite);
->>>>>>> cc148997
 }
 
 Site Localization::GetSite() const
