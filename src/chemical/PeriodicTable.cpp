--- conflicted
+++ resolved
@@ -121,18 +121,6 @@
 	Properties properties
 )
 {
-<<<<<<< HEAD
-	SmartIterator hdt = Find(id);
-	BIO_SANITIZE_AT_SAFETY_LEVEL_1(hdt.IsValid(), ,
-		return InvalidId());
-
-	Hadit* hadit = hdt;
-	Element* element = ForceCast< Element* >(hadit->mType);
-	if (!element)
-	{
-		element = new Element(&properties);
-		hadit->mType = element->AsWave();
-=======
 	SmartIterator brn = Find(id);
 	BIO_SANITIZE_AT_SAFETY_LEVEL_1(brn.IsValid(), ,
 		return InvalidId());
@@ -143,7 +131,6 @@
 	{
 		element = new Element(&properties);
 		brane->mType = element->AsWave();
->>>>>>> cc148997
 	}
 	return id;
 }
