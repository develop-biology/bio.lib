# Develop Biology
__Programming Life__

![build](https://github.com/develop-biology/lib_bio/actions/workflows/ebbs-pr.yml/badge.svg)

<<<<<<< HEAD
** THIS CODE IS PRE-ALPHA ** <br />
=======
**THIS CODE IS PRE-ALPHA**

>>>>>>> be220c34
We'll be releasing the alpha version as soon as we can!

As a part of eons, we follow all [eons conventions](https://eons.llc/convention/).

## Style

The purpose of our coding style is to make wrong code look wrong. If something seems out of place, then it probably is. We treat style as another tool to help us write better code faster.

Here are some of the rules we follow:
1. Variables follow lowerCamelCase.
2. Variables begin with a lowercase letter.
3. Variables will never contain underscores.
4. [Hungarian notation](https://en.wikipedia.org/wiki/Hungarian_notation) is reserved for variables of possibly obscure scope. For example member variables (m...) and global variables (e.g. s... for static) which are not system-wide should be decorated in a way that provides the reader with a hint to where the variable came from. If a variable is not decorated it should be a part of the local scope or, in rare cases, a system-wide global variable which is not part of our code base.
5. Functions follow UpperCamelCase.
6. Functions begin with a capital letter.
7. Functions never contain underscores.
8. Functions do not currently use Hungarian notation but there is no good reason they shouldn't.
9. Macros are ALL_CAPS_WITH_UNDERSCORES.
10. Macros will never have a lowercase letter.
11. Namespaces are all_lowercase_with_underscores.
12. Namespaces will never contain a capital letter.
13. Classes, Structs, Enums, etc. all follow UpperSnakeCase. This means a Function() and a ClassInstantiation() will look the same but both will operate the same (i.e. returning an object of the indicated type).


A few notable implications of this:
1. Any &UpperSnakeCase will always be the address of a function because you cannot take the address of a class.
2. Classes:: and namespaces:: will always be visually distinct.

### Namespaces
Biology is broken into the following namespaces:
1. common (base) - the corollary to real-life mathematics; used everywhere.
2. physical (nodes) - adds relativity, base classes, & real-life type simulacra.
3. log (logging) - logs
4. chemical (edges) - expands on physical base classes, adding bonds, reactions, and structure.
5. molecular (values) - adds symmetry and context to chemical base classes.
6. genetic (modules) - adds the ability to combine molecules & proteins into discrete packages.
7. cellular (library interface) - combines all lower namespaces and provides common points for library extension.
8. organism (binary interface) - provides a means of running Biology code.

#### Extension
In order to facilitate cross-namespace type extension, some special rules should be followed in order to create consistency between domains.

When defining extendable types, primarily through the use of `physical::Perspectives`, it is customary to define the type with a capital (i.e. Type) in the main bio namespace, ignoring any other namespaces the type would otherwise belong to.
The definitions of type-returning functions or raw types should then be placed in a lowercase namespace; again, this namespace should be directly under the main bio namespace and not in whatever sub-namespace the type would otherwise belong to.
For example, States are defined in the physical folder but not in the physical namespace. They are then defined in the `::bio::state` namespace.
This snippet is from "bio/chemical/States.h"
```c++
namespace bio {
namespace state { //<- lowercase "state", the namespace

State Enabled(); //<- Capitalized "State", the type (::bio::State, not ::bio::state::State).

} //state namespace
} //bio namespace
```
So, you can say
```c++
::bio::State myState = ::bio::state::Enabled();
```

To recap, extendable types should follow these rules:
* Type is defined in bio namespace. <br />
* Type is UpperCamelCase. <br />
* Corresponding namespace is defined in bio namespace. <br />
* Corresponding namespace is lower_snake_case. <br />

### Templates

Templates are handled in a WYSIWYG manner where `T` (or the appropriate `typename`) is never modified. This means if you call `Add < T >` you will get a `T` returned, not a `T*` or anything else.

### Inheritance & Naming

All Biology classes, with few exceptions, are virtual and may be extended as far as you would like. To accommodate this, objects are almost always passed by pointer; meaning, you can pass references to your derived classes and functions will treat them as the base class. Your code is then executed through virtual method calls.  

`AbstractClasses` cannot be instantiated but can be used to pass implementations by pointer.  

`Classes` may be templated if they necessarily require a template. Otherwise, they contain the minimal functionality they represent and may be extended. 

`ClassOf<>` will be used if `Class` is functional on its own, and we also want a templated derivation. The template (i.e. `ClassOf<>`) will share the same name as the base `Class` with the addition of "of" in order to avoid file name conflicts. It will NEVER be the case that a `Class` derives from a templated base class of the same name (i.e. `Class : ClassOf<>` is invalid as are `Class<> : Class` and `Class : Class<>`). Use of `ClassOf<>` is discouraged; a more descriptive name is preferred (i.e. what does the template override provide?).

Thus, in terms of possible templates, we get either `Class<>` on its own, `Class<> : AbstractClass`, or `ClassOf<> : Class`, depending on whether the base class is functional (of course, we also have `Class : OtherClass<>` but that's just general inheritance).

## Building

### Code

This project depends on the [eons Basic Build System](https://github.com/eons-dev/bin_ebbs), which can be installed with `pip install ebbs`.  
With that said, this is just c++ code. Build it however you want.

Build using ebbs:
```
ebbs
```

installation instructions coming soon (need package manager / repository semantics for module delivery)

### Docs

Documentation is available [on the Develop Biology website](https://develop.bio/doc/libbio/index.html)

## Branding

### Colors
* Dark Blue: #5ca3ff rgb(92, 163, 255) <br />
* Cyan: #13f4ef rgb(19, 244, 239) <br />
* Green: #68ff00 rgb(104, 255, 0) <br />
* Yellow: #faff00 rgb(250, 255, 0) <br />
* Orange: #ffbf00 rgb(255, 191, 0) <br />
* Magenta: #ff5794 rgb(255, 87, 148) <br /><|MERGE_RESOLUTION|>--- conflicted
+++ resolved
@@ -3,12 +3,8 @@
 
 ![build](https://github.com/develop-biology/lib_bio/actions/workflows/ebbs-pr.yml/badge.svg)
 
-<<<<<<< HEAD
-** THIS CODE IS PRE-ALPHA ** <br />
-=======
+
 **THIS CODE IS PRE-ALPHA**
-
->>>>>>> be220c34
 We'll be releasing the alpha version as soon as we can!
 
 As a part of eons, we follow all [eons conventions](https://eons.llc/convention/).
